// Copyright 2015 The Cockroach Authors.
//
// Licensed under the Apache License, Version 2.0 (the "License");
// you may not use this file except in compliance with the License.
// You may obtain a copy of the License at
//
//     http://www.apache.org/licenses/LICENSE-2.0
//
// Unless required by applicable law or agreed to in writing, software
// distributed under the License is distributed on an "AS IS" BASIS,
// WITHOUT WARRANTIES OR CONDITIONS OF ANY KIND, either express or
// implied. See the License for the specific language governing
// permissions and limitations under the License.
//
// Author: Matt Tracy (matt@cockroachlabs.com)

package ts

import (
	"golang.org/x/net/context"

	"google.golang.org/grpc"
	"google.golang.org/grpc/codes"

	"github.com/cockroachdb/cockroach/ts/tspb"
	"github.com/cockroachdb/cockroach/util/log"
	gwruntime "github.com/grpc-ecosystem/grpc-gateway/runtime"
)

const (
	// URLPrefix is the prefix for all time series endpoints hosted by the
	// server.
	URLPrefix = "/ts/"
)

// Server handles incoming external requests related to time series data.
type Server struct {
	ctx context.Context
	db  *DB
}

// MakeServer instantiates a new Server which services requests with data from
// the supplied DB.
func MakeServer(ctx context.Context, db *DB) Server {
	ctx = log.WithLogTag(ctx, "ts-srv", nil)
	return Server{
		ctx: ctx,
		db:  db,
	}
}

// RegisterService registers the GRPC service.
func (s *Server) RegisterService(g *grpc.Server) {
	tspb.RegisterTimeSeriesServer(g, s)
}

// RegisterGateway starts the gateway (i.e. reverse proxy) that proxies HTTP requests
// to the appropriate gRPC endpoints.
func (s *Server) RegisterGateway(
	ctx context.Context,
	mux *gwruntime.ServeMux,
	conn *grpc.ClientConn,
) error {
	return tspb.RegisterTimeSeriesHandler(ctx, mux, conn)
}

// logContext applies the log tags from the Server's context to the given
// context.
func (s *Server) logContext(ctx context.Context) context.Context {
	return log.WithLogTagsFromCtx(ctx, s.ctx)
}

// Query is an endpoint that returns data for one or more metrics over a
// specific time span.
<<<<<<< HEAD
func (s *Server) Query(
	ctx context.Context, request *tspb.TimeSeriesQueryRequest,
) (*tspb.TimeSeriesQueryResponse, error) {
=======
func (s *Server) Query(ctx context.Context, request *tspb.TimeSeriesQueryRequest) (*tspb.TimeSeriesQueryResponse, error) {
	ctx = s.logContext(ctx)
>>>>>>> fc87220c
	if len(request.Queries) == 0 {
		return nil, grpc.Errorf(codes.InvalidArgument, "Queries cannot be empty")
	}

	// If not set, sampleNanos should default to ten second resolution.
	sampleNanos := request.SampleNanos
	if sampleNanos == 0 {
		sampleNanos = Resolution10s.SampleDuration()
	}

	response := tspb.TimeSeriesQueryResponse{
		Results: make([]tspb.TimeSeriesQueryResponse_Result, 0, len(request.Queries)),
	}
	for _, query := range request.Queries {
<<<<<<< HEAD
		datapoints, sources, err := s.db.Query(
			query,
			Resolution10s,
			sampleNanos,
			request.StartNanos,
			request.EndNanos,
		)
=======
		datapoints, sources, err := s.db.Query(ctx, query, Resolution10s, request.StartNanos, request.EndNanos)
>>>>>>> fc87220c
		if err != nil {
			return nil, grpc.Errorf(codes.Internal, err.Error())
		}
		result := tspb.TimeSeriesQueryResponse_Result{
			Query:      query,
			Datapoints: datapoints,
		}

		result.Sources = sources
		response.Results = append(response.Results, result)
	}

	return &response, nil
}<|MERGE_RESOLUTION|>--- conflicted
+++ resolved
@@ -72,14 +72,10 @@
 
 // Query is an endpoint that returns data for one or more metrics over a
 // specific time span.
-<<<<<<< HEAD
 func (s *Server) Query(
 	ctx context.Context, request *tspb.TimeSeriesQueryRequest,
 ) (*tspb.TimeSeriesQueryResponse, error) {
-=======
-func (s *Server) Query(ctx context.Context, request *tspb.TimeSeriesQueryRequest) (*tspb.TimeSeriesQueryResponse, error) {
 	ctx = s.logContext(ctx)
->>>>>>> fc87220c
 	if len(request.Queries) == 0 {
 		return nil, grpc.Errorf(codes.InvalidArgument, "Queries cannot be empty")
 	}
@@ -94,17 +90,14 @@
 		Results: make([]tspb.TimeSeriesQueryResponse_Result, 0, len(request.Queries)),
 	}
 	for _, query := range request.Queries {
-<<<<<<< HEAD
 		datapoints, sources, err := s.db.Query(
+			ctx,
 			query,
 			Resolution10s,
 			sampleNanos,
 			request.StartNanos,
 			request.EndNanos,
 		)
-=======
-		datapoints, sources, err := s.db.Query(ctx, query, Resolution10s, request.StartNanos, request.EndNanos)
->>>>>>> fc87220c
 		if err != nil {
 			return nil, grpc.Errorf(codes.Internal, err.Error())
 		}
