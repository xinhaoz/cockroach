--- conflicted
+++ resolved
@@ -189,17 +189,16 @@
 	return r.mu.tsCache.lowWater
 }
 
-<<<<<<< HEAD
 // GetStoreList is the same function as GetStoreList exposed for tests only.
 func (sp *StorePool) GetStoreList(constraints config.Constraints, deterministic bool) (StoreList, int, int) {
 	return sp.getStoreList(constraints, deterministic)
-=======
+}
+
 // IsQuiescent returns whether the replica is quiescent or not.
 func (r *Replica) IsQuiescent() bool {
 	r.mu.Lock()
 	defer r.mu.Unlock()
 	return r.mu.quiescent
->>>>>>> 2921fddd
 }
 
 func GetGCQueueTxnCleanupThreshold() time.Duration {
